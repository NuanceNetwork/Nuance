--- conflicted
+++ resolved
@@ -140,16 +140,12 @@
 
     # Combine weights
     # Alpha burn ratio is now 70% until next update
-<<<<<<< HEAD
-    alpha_burn_ratio = 0.7
-=======
     if datetime.datetime.now(datetime.timezone.utc) < datetime.datetime(2025, 4, 17, tzinfo=datetime.timezone.utc):
         alpha_burn_ratio = 0.9
     elif datetime.datetime.now(datetime.timezone.utc) < datetime.datetime(2025, 4, 18, tzinfo=datetime.timezone.utc):
         alpha_burn_ratio = 0.7
     else:
         alpha_burn_ratio = 0.3
->>>>>>> 87a5f0c3
 
     # Combine weights
     combined_weights = [
