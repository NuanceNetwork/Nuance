--- conflicted
+++ resolved
@@ -142,16 +142,11 @@
     alpha_burn_weights[owner_hotkey_index] = 1
 
     # Combine weights
-<<<<<<< HEAD
-    # Alpha burn ratio is now 70% until next update
-    alpha_burn_ratio = 0.7
-=======
     # Alpha burn ratio 95% until 2025/04/25 then stay at 70%
     if datetime.datetime.now(datetime.timezone.utc) < datetime.datetime(2025, 4, 25, tzinfo=datetime.timezone.utc):
         alpha_burn_ratio = 0.95
     else:
         alpha_burn_ratio = 0.7
->>>>>>> f2647dd4
 
     # Combine weights
     combined_weights = [
