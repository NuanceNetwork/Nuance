--- conflicted
+++ resolved
@@ -215,13 +215,18 @@
         if parent_id in db["parent_tweets"] and \
             db["parent_tweets"][parent_id].get("nuance_accepted") is not None and \
             db["parent_tweets"][parent_id].get("bittensor_relevance_accepted") is not None:
+        if parent_id in db["parent_tweets"] and \
+            db["parent_tweets"][parent_id].get("nuance_accepted") is not None and \
+            db["parent_tweets"][parent_id].get("bittensor_relevance_accepted") is not None:
             logger.info(f"🗑️  Tweet {parent_id} seen, skipping content check.")
+            if db["parent_tweets"][parent_id].get("nuance_accepted"):
             if db["parent_tweets"][parent_id].get("nuance_accepted"):
                 # Update parent tweet
                 parent_tweet["nuance_accepted"] = True
                 parent_tweet["bittensor_relevance_accepted"] = db["parent_tweets"][parent_id]["bittensor_relevance_accepted"]
                 db["parent_tweets"][parent_id] = parent_tweet
             elif not db["parent_tweets"][parent_id].get("nuance_accepted"):
+            elif not db["parent_tweets"][parent_id].get("nuance_accepted"):
                 logger.info(
                     f"🗑️  Parent tweet {parent_id} not accepted, skipping reply {reply_id}."
                 )
@@ -245,10 +250,7 @@
                 )
             else:
                 logger.info(f"✅ Parent tweet {parent_id} is nuanced.")
-<<<<<<< HEAD
                 # Post accepted, add to db
-=======
->>>>>>> 87a5f0c3
                 parent_tweet["nuance_accepted"] = True
 
             # 4.2 Check if the parent tweet is related to topics
@@ -257,7 +259,6 @@
                 prompt_about = nuance_prompt["topic_relevance_prompts"][topic].format(
                     tweet_text=parent_text
                 )
-<<<<<<< HEAD
                 llm_response = await model(prompt_about, keypair=keypair)
                 
                 if llm_response.strip().lower() != "true":
@@ -267,13 +268,6 @@
                 else:
                     logger.info(f"✅ Parent tweet {parent_id} is about {topic}")
                     db["parent_tweets"][parent_id]["topics"].append(topic) 
-=======
-            else:
-                logger.info(f"✅ Parent tweet {parent_id} is about Bittensor")
-                parent_tweet["bittensor_relevance_accepted"] = True
-            # Post accepted, add to db
-            db["parent_tweets"][parent_id] = parent_tweet
->>>>>>> 87a5f0c3
 
         # 5. Tone checkin
         tone_prompt_template = "Analyze the following Twitter conversation:\n\nOriginal Tweet: {parent_text}\n\nReply Tweet: {child_text}\n\nIs the reply positive, supportive, or constructive towards the original tweet? Respond with only 'positive', 'neutral', or 'negative'."
