--- conflicted
+++ resolved
@@ -476,11 +476,8 @@
         Returns:
             dict[str, float]: The calculated score for each category
         """
-<<<<<<< HEAD
         logger.debug(f"Calculating score for interaction {interaction.interaction_id} with base score {interaction_base_score} having account {interaction.account_id}")
-=======
-        logger.debug(f"Calculating score for interaction {interaction.interaction_id} with base score {interaction_base_score}")
->>>>>>> a38d0506
+
         interaction.created_at = interaction.created_at.replace(tzinfo=datetime.timezone.utc)
         # Skip if the interaction is too old
         if interaction.created_at < cutoff_date:
