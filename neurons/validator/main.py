--- conflicted
+++ resolved
@@ -463,10 +463,7 @@
         self,
         interaction: models.Interaction,
         cutoff_date: datetime.datetime,
-<<<<<<< HEAD
-=======
         interaction_base_score: float = 1.0,
->>>>>>> 17628c23
     ) -> Optional[dict[str, float]]:
         """
         Calculate score for an interaction based on type, recency, and account influence.
