# neurons/validator/api_server.py
import asyncio
import datetime
import math
import traceback
from typing import Annotated, Awaitable, Callable

import bittensor as bt
from fastapi import Body, Depends, FastAPI, HTTPException, Request
from fastapi.middleware.cors import CORSMiddleware
import numpy as np
from slowapi import Limiter, _rate_limit_exceeded_handler
from slowapi.util import get_remote_address
from slowapi.errors import RateLimitExceeded
import uvicorn
from scalar_fastapi import get_scalar_api_reference

import nuance.constants as constants
from nuance.database import (
    NodeRepository,
    PostRepository,
    InteractionRepository,
    SocialAccountRepository,
)
import nuance.models as models
from nuance.utils.logging import logger
from nuance.utils.bittensor_utils import get_metagraph
from nuance.settings import settings

from neurons.validator.api_server.models import (
    MinerScore,
    MinerStatsResponse,
    MinerScoresResponse,
    PostVerificationResponse,
    InteractionResponse,
    AccountVerificationResponse,
)
from neurons.validator.api_server.dependencies import (
    get_node_repo,
    get_post_repo,
    get_interaction_repo,
    get_account_repo,
    get_nuance_checker,
)


app = FastAPI(
    title="Nuance Network API",
    description="API for the Nuance Network decentralized social media validation system",
    version="0.0.1",
)

app.add_middleware(
    CORSMiddleware,
    # Origins that should be permitted to make cross-origin requests
    allow_origins=[
        "http://localhost:5173",  # Local development server
        "https://www.nuance.info",  # Production domain
    ],
    allow_credentials=True,
    allow_methods=["*"],  # Allows all methods
    allow_headers=["*"],  # Allows all headers
)

# Register rate limiter
limiter = Limiter(key_func=get_remote_address)
app.state.limiter = limiter
app.add_exception_handler(RateLimitExceeded, _rate_limit_exceeded_handler)


# Endpoints
@app.get("/miners/{node_hotkey}/stats", response_model=MinerStatsResponse)
async def get_miner_stats(
    node_hotkey: str,
    node_repo: Annotated[NodeRepository, Depends(get_node_repo)],
    post_repo: Annotated[PostRepository, Depends(get_post_repo)],
    interaction_repo: Annotated[InteractionRepository, Depends(get_interaction_repo)],
    account_repo: Annotated[SocialAccountRepository, Depends(get_account_repo)],
    only_count_accepted: bool = True,
):
    """
    Get overall stats for a specific miner by hotkey.

    This endpoint provides a summary of a miner's activity including:
    - Number of verified accounts
    - Number of posts submitted
    - Number of interactions received
    """
    logger.info(f"Getting stats for miner with hotkey: {node_hotkey}")

    # Check if node exists
    node = await node_repo.get_by(node_hotkey=node_hotkey, node_netuid=settings.NETUID)
    if not node:
        logger.warning(f"Miner not found with hotkey: {node_hotkey}")
        raise HTTPException(status_code=404, detail="Miner not found")

    # Get accounts, posts and interactions counts
    accounts = await account_repo.find_many(node_hotkey=node_hotkey)
    account_count = len(accounts)
    logger.debug(f"Found {account_count} accounts for miner {node_hotkey}")

    # Get account IDs
    account_ids = [(acc.platform_type, acc.account_id) for acc in accounts]

    # Get posts and interactions
    post_count = 0
    interaction_count = 0

    for platform_type, account_id in account_ids:
        posts = await post_repo.find_many(
            platform_type=platform_type, account_id=account_id
        )
        
        for post in posts:
            post_interaction_counts = 0
            
            if only_count_accepted:
                interactions = await interaction_repo.find_many(
                    platform_type=platform_type, post_id=post.post_id, processing_status=models.ProcessingStatus.ACCEPTED
                )
            else:
                interactions = await interaction_repo.find_many(
                    platform_type=platform_type, post_id=post.post_id
                )
            
            post_interaction_counts = len(interactions)
            interaction_count += len(interactions)

<<<<<<< HEAD
            if post_interaction_counts > 0:
                post_count += 1

=======
>>>>>>> 17628c23
    logger.info(
        f"Completed stats for miner {node_hotkey}: {post_count} posts, {interaction_count} interactions"
    )

    return MinerStatsResponse(
        node_hotkey=node_hotkey,
        account_count=account_count,
        post_count=post_count,
        interaction_count=interaction_count,
    )


@app.get("/miners/scores", response_model=MinerScoresResponse)
async def get_miner_scores(
    node_repo: Annotated[NodeRepository, Depends(get_node_repo)],
    post_repo: Annotated[PostRepository, Depends(get_post_repo)],
    account_repo: Annotated[SocialAccountRepository, Depends(get_account_repo)],
    interaction_repo: Annotated[InteractionRepository, Depends(get_interaction_repo)],
    metagraph: Annotated[bt.Metagraph, Depends(get_metagraph)],
):
    """
    Get scores for all miners.
    """
    logger.info("Getting scores for all miners")
    # Get cutoff date (14 days ago)
    cutoff_date = datetime.datetime.now(tz=datetime.timezone.utc) - datetime.timedelta(
        days=14
    )

    # 1. Get all interactions from the last 14 days that are PROCESSED and ACCEPTED
    recent_interactions = await interaction_repo.get_recent_interactions(
        cutoff_date=cutoff_date, processing_status=models.ProcessingStatus.ACCEPTED
    )

    if not recent_interactions:
        logger.info("No recent interactions found for scoring")
        return MinerScoresResponse(miner_scores=[])

    logger.info(f"Found {len(recent_interactions)} recent interactions for scoring")

    # 2. Calculate scores for all miners (keyed by hotkey)
    node_scores: dict[str, dict[str, float]] = {}  # {hotkey: {category: score}}

    for interaction in recent_interactions:
        try:
            # Get the post being interacted with
            post = await post_repo.get_by(
                platform_type=interaction.platform_type, post_id=interaction.post_id
            )
            if not post:
                logger.warning(
                    f"Post not found for interaction {interaction.interaction_id}"
                )
                continue
            elif post.processing_status != models.ProcessingStatus.ACCEPTED:
                logger.warning(
                    f"Post {post.post_id} is not accepted for interaction {interaction.interaction_id}"
                )
                continue

            interaction.post = post

            # Get the account that made the post (miner's account)
            post_account = await account_repo.get_by_platform_id(
                post.platform_type, post.account_id
            )
            if not post_account:
                logger.warning(f"Account not found for post {post.post_id}")
                continue

            # Get the account that made the interaction
            interaction_account = await account_repo.get_by_platform_id(
                interaction.platform_type, interaction.account_id
            )
            if not interaction_account:
                logger.warning(
                    f"Account not found for interaction {interaction.interaction_id}"
                )
                continue
            interaction.social_account = interaction_account

            # Get the node that own the account
            node = await node_repo.get_by_hotkey_netuid(
                post_account.node_hotkey, settings.NETUID
            )
            if not node:
                logger.warning(f"Node not found for account {post_account.account_id}")
                continue

            # Get node (miner) for scoring
            miner_hotkey = node.node_hotkey

            # Calculate score for this interaction
            interaction_scores = calculate_interaction_score(
                interaction=interaction,
                cutoff_date=cutoff_date,
            )

            # Add to node's score
            if miner_hotkey not in node_scores:
                node_scores[miner_hotkey] = {}
            for category, score in interaction_scores.items():
                if category not in node_scores[miner_hotkey]:
                    node_scores[miner_hotkey][category] = 0.0
                node_scores[miner_hotkey][category] += score

        except Exception as e:
            logger.error(
                f"Error scoring interaction {interaction.interaction_id}: {traceback.format_exc()}"
            )

    # 3. Set weights for all nodes
    # We create a score array for each category
    categories_scores = {
        category: np.zeros(len(metagraph.hotkeys))
        for category in list(constants.CATEGORIES_WEIGHTS.keys())
    }
    for hotkey, scores in node_scores.items():
        if hotkey in metagraph.hotkeys:
            for category, score in scores.items():
                categories_scores[category][metagraph.hotkeys.index(hotkey)] = score

    # Normalize scores for each category
    for category in categories_scores:
        categories_scores[category] = np.nan_to_num(categories_scores[category], 0)
        if np.sum(categories_scores[category]) > 0:
            categories_scores[category] = categories_scores[category] / np.sum(
                categories_scores[category]
            )
        else:
            categories_scores[category] = np.ones(len(metagraph.hotkeys)) / len(
                metagraph.hotkeys
            )

    # Weighted sum of categories
    scores = np.zeros(len(metagraph.hotkeys))
    for category in categories_scores:
        scores += categories_scores[category] * constants.CATEGORIES_WEIGHTS[category]

    miner_scores = []
    for hotkey in metagraph.hotkeys:
        miner_scores.append(
            MinerScore(
                node_hotkey=hotkey, score=scores[metagraph.hotkeys.index(hotkey)]
            )
        )

    return MinerScoresResponse(miner_scores=miner_scores)


@app.get(
    "/miners/{node_hotkey}/accounts", response_model=list[AccountVerificationResponse]
)
async def get_miner_accounts(
    node_hotkey: str,
    node_repo: Annotated[NodeRepository, Depends(get_node_repo)],
    account_repo: Annotated[SocialAccountRepository, Depends(get_account_repo)],
    skip: int = 0,
    limit: int = 20,
):
    """
    Get verified accounts associated with a specific miner.

    Returns a paginated list of social media accounts verified and managed by the miner.

    Parameters:
    - skip: Number of accounts to skip (for pagination)
    - limit: Maximum number of accounts to return
    """
    logger.info(
        f"Getting accounts for miner: {node_hotkey}, skip: {skip}, limit: {limit}"
    )

    # Check if node exists
    node = await node_repo.get_by(node_hotkey=node_hotkey, node_netuid=settings.NETUID)
    if not node:
        logger.warning(f"Miner not found with hotkey: {node_hotkey}")
        raise HTTPException(status_code=404, detail="Miner not found")

    # Get accounts associated with this miner
    accounts = await account_repo.find_many(node_hotkey=node_hotkey)
    if not accounts:
        logger.info(f"No accounts found for miner {node_hotkey}")
        return []

    # Sort accounts by platform type and account ID
    accounts_sorted = sorted(accounts, key=lambda a: (a.platform_type, a.account_id))
    paginated_accounts = accounts_sorted[skip : skip + limit]

    # Create response objects
    return [
        AccountVerificationResponse(
            platform_type=account.platform_type,
            account_id=account.account_id,
            username=account.account_username,
            node_hotkey=account.node_hotkey,
            node_netuid=account.node_netuid,
            is_verified=True,  # Verified since miner exists and accounts are linked
        )
        for account in paginated_accounts
    ]


@app.get("/miners/{node_hotkey}/posts", response_model=list[PostVerificationResponse])
async def get_miner_posts(
    node_hotkey: str,
    node_repo: Annotated[NodeRepository, Depends(get_node_repo)],
    post_repo: Annotated[PostRepository, Depends(get_post_repo)],
    account_repo: Annotated[SocialAccountRepository, Depends(get_account_repo)],
    interaction_repo: Annotated[InteractionRepository, Depends(get_interaction_repo)],
    skip: int = 0,
    limit: int = 20,
):
    """
    Get posts submitted by a specific miner.

    Returns a paginated list of posts with their verification status.
    Posts are sorted by recency.

    Parameters:
    - skip: Number of posts to skip (for pagination)
    - limit: Maximum number of posts to return
    """
    logger.info(
        f"Getting posts for miner with hotkey: {node_hotkey}, skip: {skip}, limit: {limit}"
    )

    # Check if node exists
    node = await node_repo.get_by(node_hotkey=node_hotkey)
    if not node:
        logger.warning(f"Miner not found with hotkey: {node_hotkey}")
        raise HTTPException(status_code=404, detail="Miner not found")

    # Get accounts associated with this miner
    accounts = await account_repo.find_many(node_hotkey=node_hotkey)
    if not accounts:
        logger.info(f"No accounts found for miner {node_hotkey}")
        return []

    # Get posts for each account
    all_posts: list[models.Post] = []
    for account in accounts:
        posts = await post_repo.find_many(
            platform_type=account.platform_type, account_id=account.account_id
        )
        all_posts.extend(posts)

    logger.debug(f"Found {len(all_posts)} total posts for miner {node_hotkey}")

    # Sort by most recent and apply pagination
    all_posts.sort(
        key=lambda x: x.created_at if hasattr(x, "created_at") else 0, reverse=True
    )
    paginated_posts = all_posts[skip : skip + limit]

    # Create response objects with interaction counts
    result = []
    for post in paginated_posts:
        interactions = await interaction_repo.find_many(
            platform_type=post.platform_type, post_id=post.post_id
        )

        result.append(
            PostVerificationResponse(
                platform_type=post.platform_type,
                post_id=post.post_id,
                content=post.content,
                topics=post.topics or [],
                processing_status=post.processing_status,
                processing_note=post.processing_note,
                interaction_count=len(interactions),
                created_at=post.created_at
            )
        )

    return result


@app.get("/miners/{node_hotkey}/interactions", response_model=list[InteractionResponse])
async def get_miner_interactions(
    node_hotkey: str,
    node_repo: Annotated[NodeRepository, Depends(get_node_repo)],
    account_repo: Annotated[SocialAccountRepository, Depends(get_account_repo)],
    post_repo: Annotated[PostRepository, Depends(get_post_repo)],
    interaction_repo: Annotated[InteractionRepository, Depends(get_interaction_repo)],
    skip: int = 0,
    limit: int = 20,
):
    """
    Get all interactions on content from a specific miner.

    Returns a paginated list of interactions (likes, comments, shares) across all posts
    from all accounts managed by the miner.

    Parameters:
    - skip: Number of interactions to skip (for pagination)
    - limit: Maximum number of interactions to return
    """
    logger.info(
        f"Getting interactions for miner: {node_hotkey}, skip: {skip}, limit: {limit}"
    )

    # Check if node exists
    node = await node_repo.get_by(node_hotkey=node_hotkey, node_netuid=settings.NETUID)
    if not node:
        logger.warning(f"Miner not found with hotkey: {node_hotkey}")
        raise HTTPException(status_code=404, detail="Miner not found")

    # Get all accounts for miner
    accounts = await account_repo.find_many(node_hotkey=node_hotkey)
    if not accounts:
        logger.info(f"No accounts found for miner {node_hotkey}")
        return []

    all_interactions: list[models.Interaction] = []
    for account in accounts:
        # Get all posts for this account
        posts = await post_repo.find_many(
            platform_type=account.platform_type, account_id=account.account_id
        )
        # Get interactions for each post
        for post in posts:
            interactions = await interaction_repo.find_many(
                platform_type=post.platform_type, post_id=post.post_id
            )
            all_interactions.extend(interactions)

    # Sort by most recent first
    all_interactions.sort(key=lambda x: x.created_at, reverse=True)
    paginated_interactions = all_interactions[skip : skip + limit]

    return [
        InteractionResponse(
            platform_type=interaction.platform_type,
            interaction_id=interaction.interaction_id,
            interaction_type=interaction.interaction_type,
            post_id=interaction.post_id,
            account_id=interaction.account_id,
            content=interaction.content,
            processing_status=interaction.processing_status,
            processing_note=interaction.processing_note,
            created_at=interaction.created_at
        )
        for interaction in paginated_interactions
    ]


@app.get("/posts/{platform_type}/recent", response_model=list[PostVerificationResponse])
async def get_recent_posts(
    platform_type: str,
    post_repo: Annotated[PostRepository, Depends(get_post_repo)],
    interaction_repo: Annotated[InteractionRepository, Depends(get_interaction_repo)],
    cutoff_date: str = None,
    skip: int = 0,
    limit: int = 20,
    min_interactions: int = 1,
):
    """
    Get recent posts from a specific platform created after the cutoff date.

    Returns a paginated list of posts with their verification status.
    Posts are sorted by recency.

    Parameters:
<<<<<<< HEAD
    - cutoff_date: ISO formatted date string (YYYY-MM-DD or YYYY-MM-DDTHH:MM:SSZ)
=======
    - platform_type: The type of platform to get interactions from
    - cutoff_date: ISO formatted date string (YYYY-MM-DD or YYYY-MM-DDTHH:MM:SSZ). Defaults to 14 days ago if not provided
>>>>>>> 17628c23
    - skip: Number of posts to skip (for pagination)
    - limit: Maximum number of posts to return
    - min_interactions: Minimum number of interactions required (default 1 to only reutnr posts with verified interactions)
    """
    logger.info(
        f"Getting recent posts for platform: {platform_type}, cutoff: {cutoff_date}, min_interactions: {min_interactions}"
    )

    try:
        # If cutoff_date is not provided, use 14 days ago
        if cutoff_date is None:
            cutoff_date = (datetime.datetime.now(tz=datetime.timezone.utc) - datetime.timedelta(days=14)).isoformat()

        # Parse the cutoff_date string to a datetime object
        # Try ISO format first (with time)
        try:
            parsed_cutoff_date = datetime.datetime.fromisoformat(
                cutoff_date.replace("Z", "+00:00")
            )
        except ValueError:
            # Then try just date format
            parsed_cutoff_date = datetime.datetime.strptime(cutoff_date, "%Y-%m-%d")

        # Ensure the datetime is timezone-aware
        if parsed_cutoff_date.tzinfo is None:
            parsed_cutoff_date = parsed_cutoff_date.replace(
                tzinfo=datetime.timezone.utc
            )

        logger.debug(f"Parsed cutoff date: {parsed_cutoff_date}")

        # Get posts since the cutoff date
        recent_posts = await post_repo.get_recent_posts(
            cutoff_date=parsed_cutoff_date,
            platform_type=platform_type,
        )

        logger.debug(f"Found {len(recent_posts)} posts since {cutoff_date}")

        # Process posts and filter based on interaction count
        result_posts: list[models.Post] = []
        for post in recent_posts:
            interactions = await interaction_repo.find_many(
                platform_type=post.platform_type, post_id=post.post_id
            )

            interaction_count = len(interactions)

            # Skip posts with fewer interactions than required
            if interaction_count < min_interactions:
                continue

            result_posts.append(post)

        # Sort by most recent and apply pagination
        result_posts.sort(key=lambda p: p.created_at, reverse=True)

<<<<<<< HEAD
        result = [
            PostVerificationResponse(
                platform_type=post.platform_type,
                post_id=post.post_id,
                content=post.content,
                topics=post.topics or [],
                processing_status=post.processing_status,
                processing_note=post.processing_note,
                interaction_count=interaction_count,
                created_at=post.created_at,
            )
            for post in result_posts
        ]
=======
        result = []
        for post in result_posts:
            if post.platform_type == "twitter":
                user = post.extra_data.get("user", {})
                if user:
                    username = user.get("username", "")
                    profile_pic_url = user.get("profile_image_url", "")
                else:
                    username = ""
                    profile_pic_url = ""
            else:
                username = ""
                profile_pic_url = ""
                
            result.append(
                PostVerificationResponse(
                    platform_type=post.platform_type,
                    post_id=post.post_id,
                    content=post.content,
                    topics=post.topics or [],
                    processing_status=post.processing_status,
                    processing_note=post.processing_note,
                    interaction_count=interaction_count,
                    created_at=post.created_at,
                    username=username,
                    profile_pic_url=profile_pic_url,
                )
            )

>>>>>>> 17628c23
        paginated_result = result[skip : skip + limit]

        logger.debug(
            f"Returning {len(paginated_result)} posts after filtering for min {min_interactions} interactions"
        )
        return paginated_result

    except ValueError as e:
        logger.error(f"Invalid date format: {cutoff_date}. Error: {e}")
        raise HTTPException(
            status_code=400,
            detail="Invalid date format. Please use ISO format (YYYY-MM-DD or YYYY-MM-DDTHH:MM:SSZ)",
        )


@app.get("/posts/{platform_type}/{post_id}", response_model=PostVerificationResponse)
async def get_post(
    platform_type: str,
    post_id: str,
    post_repo: Annotated[PostRepository, Depends(get_post_repo)],
    interaction_repo: Annotated[InteractionRepository, Depends(get_interaction_repo)],
):
    """
    Get verification status for a specific post.

    Returns information about a post's verification status and total interactions.
    """
    logger.info(f"Getting post details: {platform_type}/{post_id}")

    post = await post_repo.get_by(platform_type=platform_type, post_id=post_id)
    if not post:
        logger.warning(f"Post not found: {platform_type}/{post_id}")
        raise HTTPException(status_code=404, detail="Post not found")

    interactions = await interaction_repo.find_many(
        platform_type=platform_type, post_id=post_id
    )

    logger.debug(f"Found post with {len(interactions)} interactions")

    return PostVerificationResponse(
        platform_type=post.platform_type,
        post_id=post.post_id,
        content=post.content,
        topics=post.topics or [],
        processing_status=post.processing_status,
        processing_note=post.processing_note,
        interaction_count=len(interactions),
        created_at=post.created_at
    )


@app.get(
    "/posts/{platform_type}/{post_id}/interactions",
    response_model=list[InteractionResponse],
)
async def get_post_interactions(
    platform_type: str,
    post_id: str,
    interaction_repo: Annotated[InteractionRepository, Depends(get_interaction_repo)],
    post_repo: Annotated[PostRepository, Depends(get_post_repo)],
    skip: int = 0,
    limit: int = 20,
):
    """
    Get interactions for a specific post.

    Returns a paginated list of interactions for a post.
    Interactions are sorted by recency.

    Parameters:
    - skip: Number of interactions to skip (for pagination)
    - limit: Maximum number of interactions to return
    """
    logger.info(
        f"Getting interactions for post: {platform_type}/{post_id}, skip: {skip}, limit: {limit}"
    )

    # Verify post exists
    post = await post_repo.get_by(platform_type=platform_type, post_id=post_id)
    if not post:
        logger.warning(f"Post not found: {platform_type}/{post_id}")
        raise HTTPException(status_code=404, detail="Post not found")

    # Get all interactions for the post
    interactions = await interaction_repo.find_many(
        platform_type=platform_type, post_id=post_id
    )

    logger.debug(
        f"Found {len(interactions)} interactions for post {platform_type}/{post_id}"
    )

    # Sort by most recent and apply pagination
    interactions.sort(
        key=lambda x: x.created_at if hasattr(x, "created_at") else 0, reverse=True
    )
    paginated_interactions = interactions[skip : skip + limit]

    # Create response objects
    result = []
    for interaction in paginated_interactions:
        result.append(
            InteractionResponse(
                platform_type=interaction.platform_type,
                interaction_id=interaction.interaction_id,
                interaction_type=interaction.interaction_type,
                post_id=interaction.post_id,
                account_id=interaction.account_id,
                content=interaction.content,
                processing_status=interaction.processing_status,
                processing_note=interaction.processing_note,
                created_at=interaction.created_at, 
            )
        )

    return result


@app.get(
    "/interactions/{platform_type}/recent", response_model=list[InteractionResponse]
)
async def get_recent_interactions(
    platform_type: str,
    interaction_repo: Annotated[InteractionRepository, Depends(get_interaction_repo)],
    cutoff_date: str = None,
    skip: int = 0,
    limit: int = 20,
):
    """
    Get recent accepted interactions from a specific platform created after the cutoff date.

    Returns a paginated list of accepted interactions sorted by recency.

    Parameters:
    - platform_type: The type of platform to get interactions from
    - cutoff_date: ISO formatted date string (YYYY-MM-DD or YYYY-MM-DDTHH:MM:SSZ). Defaults to 14 days ago if not provided
    - skip: Number of interactions to skip (for pagination)
    - limit: Maximum number of interactions to return
    """
    logger.info(
        f"Getting recent accepted interactions for platform: {platform_type}, cutoff: {cutoff_date}"
    )

    try:
        # If cutoff_date is not provided, use 14 days ago
        if cutoff_date is None:
            cutoff_date = (datetime.datetime.now(tz=datetime.timezone.utc) - datetime.timedelta(days=14)).isoformat()

        # Parse the cutoff_date string to a datetime object
        # Try ISO format first (with time)
        try:
            parsed_cutoff = datetime.datetime.fromisoformat(
                cutoff_date.replace("Z", "+00:00")
            )
        except ValueError:
            # Then try just date format
            parsed_cutoff = datetime.datetime.strptime(cutoff_date, "%Y-%m-%d")

        # Ensure the datetime is timezone-aware
        if parsed_cutoff.tzinfo is None:
            parsed_cutoff = parsed_cutoff.replace(tzinfo=datetime.timezone.utc)

        logger.debug(f"Parsed cutoff date: {parsed_cutoff}")

        # Get interactions since the cutoff date that are ACCEPTED
        recent_interactions = await interaction_repo.get_recent_interactions(
            cutoff_date=parsed_cutoff,
            platform_type=platform_type,
            processing_status=models.ProcessingStatus.ACCEPTED,
        )

        logger.debug(
            f"Found {len(recent_interactions)} accepted interactions since {cutoff_date}"
        )

        # Sort by creation date (newest first) and apply pagination
        recent_interactions.sort(key=lambda i: i.created_at, reverse=True)
        paginated_interactions = recent_interactions[skip : skip + limit]

        # Convert to response objects
        return [
            InteractionResponse(
                platform_type=interaction.platform_type,
                interaction_id=interaction.interaction_id,
                interaction_type=interaction.interaction_type,
                post_id=interaction.post_id,
                account_id=interaction.account_id,
                content=interaction.content,
                processing_status=interaction.processing_status,
                processing_note=interaction.processing_note,
                created_at=interaction.created_at,
            )
            for interaction in paginated_interactions
        ]

    except ValueError as e:
        logger.error(f"Invalid date format: {cutoff_date}. Error: {e}")
        raise HTTPException(
            status_code=400,
            detail="Invalid date format. Please use ISO format (YYYY-MM-DD or YYYY-MM-DDTHH:MM:SSZ)",
        )


@app.get(
    "/interactions/{platform_type}/{interaction_id}", response_model=InteractionResponse
)
async def get_interaction(
    platform_type: str,
    interaction_id: str,
    interaction_repo: Annotated[InteractionRepository, Depends(get_interaction_repo)],
):
    """
    Get details for a specific interaction.

    Returns information about a specific interaction's verification status.
    """
    logger.info(f"Getting interaction details: {platform_type}/{interaction_id}")

    interaction = await interaction_repo.get_by(
        platform_type=platform_type, interaction_id=interaction_id
    )

    if not interaction:
        logger.warning(f"Interaction not found: {platform_type}/{interaction_id}")
        raise HTTPException(status_code=404, detail="Interaction not found")

    logger.debug(f"Found interaction: {platform_type}/{interaction_id}")

    return InteractionResponse(
        platform_type=interaction.platform_type,
        interaction_id=interaction.interaction_id,
        interaction_type=interaction.interaction_type,
        post_id=interaction.post_id,
        account_id=interaction.account_id,
        content=interaction.content,
        processing_status=interaction.processing_status,
        processing_note=interaction.processing_note,
        created_at=interaction.created_at
    )


@app.get(
    "/accounts/verify/{platform_type}/{account_id}",
    response_model=AccountVerificationResponse,
)
async def verify_account(
    platform_type: str,
    account_id: str,
    node_repo: Annotated[NodeRepository, Depends(get_node_repo)],
    account_repo: Annotated[SocialAccountRepository, Depends(get_account_repo)],
):
    """
    Check if an account is verified in the system.

    Verifies if a social media account is registered and associated with a miner.
    """
    logger.info(f"Verifying account: {platform_type}/{account_id}")

    account = await account_repo.get_by(
        platform_type=platform_type, account_id=account_id
    )

    is_verified = False
    # If account refers to a node, it is verified
    if account and account.node_hotkey and account.node_netuid:
        node = await node_repo.get_by(
            node_hotkey=account.node_hotkey, node_netuid=account.node_netuid
        )
        if node:
            is_verified = True
            logger.debug(
                f"Account is verified and associated with miner {account.node_hotkey}"
            )

    if not account:
        logger.warning(f"Account not found: {platform_type}/{account_id}")
        return AccountVerificationResponse(
            platform_type=platform_type,
            account_id=account_id,
            username="unknown",
            is_verified=False,
        )

    if not is_verified:
        logger.info(f"Account found but not verified: {platform_type}/{account_id}")
        return AccountVerificationResponse(
            platform_type=platform_type,
            account_id=account_id,
            username=account.account_username,
            is_verified=False,
        )

    return AccountVerificationResponse(
        platform_type=account.platform_type,
        account_id=account.account_id,
        username=account.account_username,
        node_hotkey=account.node_hotkey,
        node_netuid=account.node_netuid,
        is_verified=True,
    )


@app.post("/nuance/check", response_model=bool)
@limiter.limit("2/minute")
async def check_nuance(
    request: Request,
    content: Annotated[str, Body(..., embed=True)],
    nuance_checker: Annotated[
        Callable[[str], Awaitable[bool]], Depends(get_nuance_checker)
    ],
):
    """
    Check text against nuance criteria (rate-limited to 10 requests per minute)
    """
    is_nuanced = await nuance_checker(content)

    return is_nuanced


@app.get("/scalar", include_in_schema=False)
async def scalar_html():
    return get_scalar_api_reference(
        openapi_url=app.openapi_url,
        title=app.title,
        show_sidebar=True,
    )


def calculate_interaction_score(
    interaction: models.Interaction,
    cutoff_date: datetime.datetime,
) -> dict[str, float]:
    """
    Calculate score for an interaction based on type, recency, and account influence.

    Args:
        interaction: The interaction to score
        interaction_account: The account that made the interaction
        cutoff_date: The date beyond which interactions are not scored (14 days ago)

    Returns:
        dict[str, float]: The calculated score for each category
    """
    interaction.created_at = interaction.created_at.replace(
        tzinfo=datetime.timezone.utc
    )
    # Skip if the interaction is too old
    if interaction.created_at < cutoff_date:
        return {}

    type_weights = {
        models.InteractionType.REPLY: 1.0,
    }

    base_score = type_weights.get(interaction.interaction_type, 0.5)

    # Recency factor - newer interactions get higher scores
    now = datetime.datetime.now(tz=datetime.timezone.utc)
    age_days = (now - interaction.created_at).days
    max_age = 14  # Max age in days

    # Linear decay from 1.0 (today) to 0.1 (14 days old)
    recency_factor = 1.0 - (0.9 * age_days / max_age)

    # Account influence factor (based on followers)
    followers = interaction.social_account.extra_data.get("followers_count", 0)
    influence_factor = min(1.0, followers / 10000)  # Cap at 1.0

    score = base_score * recency_factor * math.log(1 + influence_factor)

    # Scores for categories / topics (all same as score above)
    post_topics = interaction.post.topics
    if not post_topics:
        interaction_scores: dict[str, float] = {"else": score}
    else:
        interaction_scores: dict[str, float] = {
            topic: score
<<<<<<< HEAD
            for topic in constants.TOPICS  # TODO: change to post_topics
=======
            for topic in post_topics
>>>>>>> 17628c23
        }
    logger.debug(f"Interaction scores: {interaction_scores}")
    return interaction_scores


async def run_api_server(port: int, shutdown_event: asyncio.Event) -> None:
    """
    Run the FastAPI server with uvicorn
    """
    config = uvicorn.Config(
        app=app,
        host="0.0.0.0",
        port=port,
        log_level="info",
    )
    server = uvicorn.Server(config)

    # Start the server task
    api_task = asyncio.create_task(server.serve())

    # Wait for shutdown event
    await shutdown_event.wait()

    # Stop the server
    server.should_exit = True
    await api_task


if __name__ == "__main__":
    # For direct execution during development
    import uvicorn

    uvicorn.run(app, host="0.0.0.0", port=8000)<|MERGE_RESOLUTION|>--- conflicted
+++ resolved
@@ -126,12 +126,6 @@
             post_interaction_counts = len(interactions)
             interaction_count += len(interactions)
 
-<<<<<<< HEAD
-            if post_interaction_counts > 0:
-                post_count += 1
-
-=======
->>>>>>> 17628c23
     logger.info(
         f"Completed stats for miner {node_hotkey}: {post_count} posts, {interaction_count} interactions"
     )
@@ -496,12 +490,8 @@
     Posts are sorted by recency.
 
     Parameters:
-<<<<<<< HEAD
-    - cutoff_date: ISO formatted date string (YYYY-MM-DD or YYYY-MM-DDTHH:MM:SSZ)
-=======
     - platform_type: The type of platform to get interactions from
     - cutoff_date: ISO formatted date string (YYYY-MM-DD or YYYY-MM-DDTHH:MM:SSZ). Defaults to 14 days ago if not provided
->>>>>>> 17628c23
     - skip: Number of posts to skip (for pagination)
     - limit: Maximum number of posts to return
     - min_interactions: Minimum number of interactions required (default 1 to only reutnr posts with verified interactions)
@@ -559,21 +549,6 @@
         # Sort by most recent and apply pagination
         result_posts.sort(key=lambda p: p.created_at, reverse=True)
 
-<<<<<<< HEAD
-        result = [
-            PostVerificationResponse(
-                platform_type=post.platform_type,
-                post_id=post.post_id,
-                content=post.content,
-                topics=post.topics or [],
-                processing_status=post.processing_status,
-                processing_note=post.processing_note,
-                interaction_count=interaction_count,
-                created_at=post.created_at,
-            )
-            for post in result_posts
-        ]
-=======
         result = []
         for post in result_posts:
             if post.platform_type == "twitter":
@@ -603,7 +578,6 @@
                 )
             )
 
->>>>>>> 17628c23
         paginated_result = result[skip : skip + limit]
 
         logger.debug(
@@ -982,11 +956,7 @@
     else:
         interaction_scores: dict[str, float] = {
             topic: score
-<<<<<<< HEAD
-            for topic in constants.TOPICS  # TODO: change to post_topics
-=======
             for topic in post_topics
->>>>>>> 17628c23
         }
     logger.debug(f"Interaction scores: {interaction_scores}")
     return interaction_scores
