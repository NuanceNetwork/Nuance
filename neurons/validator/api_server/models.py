import datetime
from typing import Optional
from pydantic import BaseModel, Field

from nuance.models import ProcessingStatus


class MinerScore(BaseModel):
    """Model for a miner's score."""
    node_hotkey: str = Field(..., description="Miner's hotkey")
    score: float = Field(..., description="Miner's score")

class MinerScoresResponse(BaseModel):
    """Response model for miner scores."""
    miner_scores: list[MinerScore] = Field(..., description="List of miner scores")

class MinerStatsResponse(BaseModel):
    """Response model for miner statistics."""
    
    node_hotkey: str = Field(..., description="Miner's hotkey")
    account_count: int = Field(..., description="Number of verified social accounts")
    post_count: int = Field(..., description="Number of posts submitted")
    interaction_count: int = Field(..., description="Number of interactions received")


class AccountVerificationResponse(BaseModel):
    """Response model for account verification."""
    
    platform_type: str = Field(..., description="Social media platform type")
    account_id: str = Field(..., description="Platform-specific account ID")
    username: str = Field(..., description="Account username")
    node_hotkey: Optional[str] = Field(None, description="Associated miner hotkey")
    node_netuid: Optional[int] = Field(None, description="Associated network UID")
    is_verified: bool = Field(..., description="Whether the account is verified")


class PostVerificationResponse(BaseModel):
    """Response model for post verification status."""
    
    platform_type: str = Field(..., description="Social media platform type")
    post_id: str = Field(..., description="Platform-specific post ID")
    content: str = Field(..., description="Post content")
    topics: list[str] = Field(default=[], description="Topics identified in the post")
    processing_status: str = Field(..., description="Current processing status")
    processing_note: Optional[str] = Field(None, description="Additional processing information")
    interaction_count: int = Field(default=0, description="Number of interactions with this post")
    created_at: datetime.datetime = Field(..., description="Date and time the post was created")


class InteractionResponse(BaseModel):
    """Response model for interaction details."""
    
    platform_type: str = Field(..., description="Social media platform type")
    interaction_id: str = Field(..., description="Platform-specific interaction ID")
    interaction_type: str = Field(..., description="Type of interaction (reply, like, etc.)")
    post_id: str = Field(..., description="ID of the parent post")
    account_id: str = Field(..., description="ID of the account that made this interaction")
    content: Optional[str] = Field(None, description="Content of the interaction (if applicable)")
<<<<<<< HEAD
    processing_status: ProcessingStatus = Field(..., description="Current processing status")
    processing_note: Optional[str] = Field(None, description="Additional processing information")
=======
    processing_status: str = Field(..., description="Current processing status")
    processing_note: Optional[str] = Field(None, description="Additional processing information")
    created_at: datetime.datetime = Field(..., description="Date and time the interaction was created")
>>>>>>> b266d7ce
<|MERGE_RESOLUTION|>--- conflicted
+++ resolved
@@ -56,11 +56,6 @@
     post_id: str = Field(..., description="ID of the parent post")
     account_id: str = Field(..., description="ID of the account that made this interaction")
     content: Optional[str] = Field(None, description="Content of the interaction (if applicable)")
-<<<<<<< HEAD
     processing_status: ProcessingStatus = Field(..., description="Current processing status")
     processing_note: Optional[str] = Field(None, description="Additional processing information")
-=======
-    processing_status: str = Field(..., description="Current processing status")
-    processing_note: Optional[str] = Field(None, description="Additional processing information")
-    created_at: datetime.datetime = Field(..., description="Date and time the interaction was created")
->>>>>>> b266d7ce
+    created_at: datetime.datetime = Field(..., description="Date and time the interaction was created")