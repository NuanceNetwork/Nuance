--- conflicted
+++ resolved
@@ -116,11 +116,9 @@
                             if not verified_commit:
                                 logger.info(f"❌ Account {commit.account_id} from hotkey {commit.hotkey} is not verified; skipping.")
                                 continue
-<<<<<<< HEAD
                             else: 
                                 logger.info(f"✅ Account {commit.account_id} from hotkey {commit.hotkey} is verified; processing replies.")
-=======
->>>>>>> 8ffa0668
+
                             # Get all replies for the account
                             replies = await twitter.get_all_replies(commit.account_id)
                             logger.info(
